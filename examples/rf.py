<<<<<<< HEAD
from __future__ import division, print_function

=======
# TODO: remove really ugly boilerplate
>>>>>>> bb50fa0b
import logging

import numpy as np
from sklearn.cross_validation import KFold
from pyrfr import regression32 as regression

from smac.configspace import ConfigurationSpace
from ConfigSpace.hyperparameters import CategoricalHyperparameter, \
    UniformFloatHyperparameter, UniformIntegerHyperparameter

from smac.tae.execute_func import ExecuteTAFunc
from smac.scenario.scenario import Scenario
from smac.facade.smac_facade import SMAC

def rfr(cfg, seed):
    """
    We optimize our own random forest with SMAC 
    """

    types=[0,3,0,0,20,6,3,2,0,0,0,20,0,7,0,0,0,20,2,0,0,2,0,20,6,0,0,0,0,0,0,0,0,0,0,0,0,0,0,0,0,0,0,0,0,0,0,0,0,0,0,0,0,0,0,0,0,0,0,0,0,0,0,0,0,0,0,0,0,0,0,0,0,0,0,0,0,0,0,0,0,0,0,0,0,0,0,0,0,0,0,0,0,0,0,0,0,0,0,0,0,0,0,0,0,0,0,0,0,0,0,0,0,0,0,0,0,0,0,0,0,0,0,0,0,0,0,0,0,0,0,0,0,0,0,0,0,0,0,0,0,0,0,0,0,0,0,0,0,0,0,0,0,0,0,0,0,0,0,0,0,0,0,0]
    types = np.array(types, dtype=np.uint)

    rf = regression.binary_rss()
    rf.num_trees = cfg["num_trees"]
    rf.seed = 42
    rf.do_bootstrapping = cfg["do_bootstrapping"] == "true"
    rf.num_data_points_per_tree = int(X.shape[0] * (3/4) * cfg["frac_points_per_tree"])
    rf.max_features = int(types.shape[0] * cfg["ratio_features"])
    rf.min_samples_to_split = cfg["min_samples_to_split"]
    rf.min_samples_in_leaf = cfg["min_samples_in_leaf"]
    rf.max_depth = cfg["max_depth"]
    #rf.epsilon_purity = cfg["eps_purity"]
    rf.max_num_nodes = cfg["max_num_nodes"]
    
    rmses = []
    for train, test in kf:
        X_train = X[train,:]
        y_train = y[train]
        X_test = X[test,:]
        y_test = y[test]
        
        data = regression.numpy_data_container(X_train,
                                                     y_train,
                                                     types)
        rf.fit(data)
        
        y_pred = []
        for x in X_test:
            y_p = rf.predict(x)[0]
            y_pred.append(y_p)
        y_pred = np.array(y_pred)
        
        rmse = np.sqrt(np.mean((y_pred - y_test)**2))
        rmses.append(rmse)
        
        #print(np.mean(rmses))
    return np.mean(rmses) 
    

logger = logging.getLogger("Optimizer") # Enable to show Debug outputs
logging.basicConfig(level=logging.INFO)

folder = os.path.realpath(
    os.path.abspath(os.path.split(inspect.getfile(inspect.currentframe()))[0]))

# load data
X = np.array(np.loadtxt(os.path.join(folder,"data/X.csv")), dtype=np.float32)
y = np.array(np.loadtxt(os.path.join(folder,"data/y.csv")), dtype=np.float32)

# cv folds
kf = KFold(X.shape[0], n_folds=4)

# build Configuration Space which defines all parameters and their ranges
# to illustrate different parameter types,
# we use continuous, integer and categorical parameters
cs = ConfigurationSpace()
do_bootstrapping = CategoricalHyperparameter(
    "do_bootstrapping", ["true","false"], default="true")
cs.add_hyperparameter(do_bootstrapping)
 
num_trees = UniformIntegerHyperparameter("num_trees", 10, 50, default=10)
cs.add_hyperparameter(num_trees)
 
frac_points_per_tree = UniformFloatHyperparameter("frac_points_per_tree", 0.001, 1, default=1)
cs.add_hyperparameter(frac_points_per_tree)
 
ratio_features = UniformFloatHyperparameter("ratio_features", 0.001, 1, default=1)
cs.add_hyperparameter(ratio_features)
 
min_samples_to_split = UniformIntegerHyperparameter("min_samples_to_split", 2, 20, default=2)
cs.add_hyperparameter(min_samples_to_split)
 
min_samples_in_leaf = UniformIntegerHyperparameter("min_samples_in_leaf", 1, 20, default=1)
cs.add_hyperparameter(min_samples_in_leaf)
 
max_depth = UniformIntegerHyperparameter("max_depth", 20, 100, default=20)
cs.add_hyperparameter(max_depth)
 
max_num_nodes = UniformIntegerHyperparameter("max_num_nodes", 100, 100000, default=1000)
cs.add_hyperparameter(max_num_nodes)
 
# SMAC scenario oject
scenario = Scenario({"run_obj": "quality",  # we optimize quality (alternative runtime)
                     "runcount-limit": 400,  # at most 200 function evaluations
                     "cs": cs, # configuration space
                     "deterministic": "true",
                     "memory_limit": 1024,
                     })
 
# register function to be optimize
taf = ExecuteTAFunc(rfr)
 
# example call of the function
# it returns: Status, Cost, Runtime, Additional Infos
def_value = taf.run(cs.get_default_configuration())[1]
print("Default Value: %.2f" % (def_value))
 
# Optimize
smac = SMAC(scenario=scenario, rng=np.random.RandomState(42),
            tae_runner=taf)
try:
    incumbent = smac.optimize()
finally:
    smac.stats.print_stats()
    incumbent = smac.solver.incumbent

inc_value = taf.run(incumbent)[1]
print("Optimized Value: %.2f" % (inc_value))<|MERGE_RESOLUTION|>--- conflicted
+++ resolved
@@ -1,9 +1,4 @@
-<<<<<<< HEAD
-from __future__ import division, print_function
-
-=======
 # TODO: remove really ugly boilerplate
->>>>>>> bb50fa0b
 import logging
 
 import numpy as np
