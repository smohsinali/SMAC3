import itertools
import logging
import numpy as np
import os
import random
import sys
import time
import typing
import math

import ConfigSpace.util

from smac.smbo.acquisition import AbstractAcquisitionFunction
from smac.smbo.base_solver import BaseSolver
from smac.epm.rf_with_instances import RandomForestWithInstances
from smac.smbo.local_search import LocalSearch
from smac.intensification.intensification import Intensifier
from smac.smbo import pSMAC
from smac.runhistory.runhistory import RunHistory
from smac.runhistory.runhistory2epm import AbstractRunHistory2EPM
from smac.stats.stats import Stats
from smac.initial_design.initial_design import InitialDesign
from smac.scenario.scenario import Scenario
from smac.configspace import Configuration

from smac.epm.rfr_imputator import RFRImputator

__author__ = "Aaron Klein, Marius Lindauer, Matthias Feurer"
__copyright__ = "Copyright 2015, ML4AAD"
__license__ = "3-clause BSD"


class SMBO(BaseSolver):

    def __init__(self,
                 scenario: Scenario,
                 stats: Stats,
                 initial_design: InitialDesign,
                 runhistory: RunHistory,
                 runhistory2epm: AbstractRunHistory2EPM,
                 intensifier: Intensifier,
                 aggregate_func: callable,
                 num_run: int,
                 model: RandomForestWithInstances,
                 acq_optimizer: LocalSearch,
                 acquisition_func: AbstractAcquisitionFunction,
                 rng: np.random.RandomState):
        '''
        Interface that contains the main Bayesian optimization loop

        Parameters
        ----------
        scenario: smac.scenario.scenario.Scenario
            Scenario object
        stats: Stats
            statistics object with configuration budgets
        initial_design: InitialDesign
            initial sampling design
        runhistory: RunHistory
            runhistory with all runs so far
        runhistory2epm : AbstractRunHistory2EPM
            Object that implements the AbstractRunHistory2EPM to convert runhistory data into EPM data
        intensifier: Intensifier
            intensification of new challengers against incumbent configuration (probably with some kind of racing on the instances)
        aggregate_func: callable
            how to aggregate the runs in the runhistory to get the performance of a configuration
        num_run: int
            id of this run (used for pSMAC)
        model: RandomForestWithInstances
            empirical performance model (right now, we support only RandomForestWithInstances)
        acq_optimizer: LocalSearch
            optimizer on acquisition function (right now, we support only a local search)
        acquisition_function : AcquisitionFunction
            Object that implements the AbstractAcquisitionFunction (i.e., infill criterion for acq_optimizer)
        rng: np.random.RandomState
            Random number generator
        ''' 
        
        self.logger = logging.getLogger("SMBO")
        self.incumbent = None

        self.scenario = scenario
        self.config_space = scenario.cs
        self.stats = stats
        self.initial_design = initial_design
        self.runhistory = runhistory
        self.rh2EPM = runhistory2epm
        self.intensifier = intensifier
        self.aggregate_func = aggregate_func
        self.num_run = num_run
        self.model = model
        self.acq_optimizer = acq_optimizer
        self.acquisition_func = acquisition_func
        self.rng = rng
        
            #===================================================================
            # self.model = RandomForestWithInstances(self.types,
            #                                        len(scenario.train_insts),
            #                                        scenario.feature_array,
            #                                        seed=self.rng.randint(
            #                                            1234567980))
            #===================================================================

    def run(self):
        '''
        Runs the Bayesian optimization loop 

        Returns
        ----------
        incumbent: np.array(1, H)
            The best found configuration
        '''
        self.stats.start_timing()
        self.incumbent = self.initial_design.run()

        # Main BO loop
        iteration = 1
        while True:
            if self.scenario.shared_model:
                pSMAC.read(run_history=self.runhistory,
                           output_directory=self.scenario.output_dir,
                           configuration_space=self.config_space,
                           logger=self.logger)

            start_time = time.time()
            configs, f_map, Y = self.rh2EPM.transform(self.runhistory)

            self.logger.debug("Search for next configuration")
            # get all found configurations sorted according to acq
            self.model.train(configs, f_map, Y)

            challengers = self.choose_next()

            break

            time_spend = time.time() - start_time
            logging.debug(
                "Time spend to choose next configurations: %.2f sec" % (time_spend))

            self.logger.debug("Intensify")

            self.incumbent, inc_perf = self.intensifier.intensify(
                challengers=challengers,
                incumbent=self.incumbent,
                run_history=self.runhistory,
                aggregate_func=self.aggregate_func,
                time_bound=max(0.01, time_spend))

            if self.scenario.shared_model:
                pSMAC.write(run_history=self.runhistory,
                            output_directory=self.scenario.output_dir,
                            num_run=self.num_run)

            iteration += 1

            logging.debug("Remaining budget: %f (wallclock), %f (ta costs), %f (target runs)" % (
                self.stats.get_remaing_time_budget(),
                self.stats.get_remaining_ta_budget(),
                self.stats.get_remaining_ta_runs()))

            if self.stats.is_budget_exhausted():
                break

            self.stats.print_stats(debug_out=True)

        return self.incumbent

<<<<<<< HEAD
    def choose_next(self, num_interleaved_random=1010,
                    num_configurations_by_random_search_sorted=1000,
                    num_configurations_by_local_search=10):
=======
    def choose_next(self, X, Y,
                    num_configurations_by_random_search_sorted: int=1000,
                    num_configurations_by_local_search: int=None):
>>>>>>> 01326882
        """Choose next candidate solution with Bayesian optimization.

        Parameters
        ----------
<<<<<<< HEAD
        num_configurations_by_local_search : int, default=10
            Number of local searches.

        num_configurations_by_random_search : int, default=1000
            Number of configurations generated with random search.
=======
        X : (N, D) numpy array
            Each row contains a configuration and one set of
            instance features.
        Y : (N, O) numpy array
            The function values for each configuration instance pair.
        num_configurations_by_random_search_sorted: int
             number of configurations optimized by random search
        num_configurations_by_local_search: int
            number of configurations optimized with local search
            if None, we use min(10, 1 + 0.5 x the number of configurations on exp average in intensify calls) 
>>>>>>> 01326882

        Returns
        -------
        list
            List of 2020 suggested configurations to evaluate.
        """

        if self.runhistory.empty():
            incumbent_value = 0.0
        elif self.incumbent is None:
            # TODO try to calculate an incumbent from the runhistory!
            incumbent_value = 0.0
        else:
            incumbent_value = self.runhistory.get_cost(self.incumbent)

        self.acquisition_func.update(model=self.model, eta=incumbent_value)

        # Get configurations sorted by EI
        next_configs_by_random_search_sorted = \
            self._get_next_by_random_search(
                num_configurations_by_random_search_sorted, _sorted=True)

        if num_configurations_by_local_search is None:
            if self.stats._ema_n_configs_per_intensifiy > 0:
                num_configurations_by_local_search = min(
                    10, math.ceil(0.5 * self.stats._ema_n_configs_per_intensifiy) + 1)
            else:
                num_configurations_by_local_search = 10

        # initial SLS by incumbent +
        # best configuration from next_configs_by_random_search_sorted
        next_configs_by_local_search = \
            self._get_next_by_local_search(
                [self.incumbent] +
                list(map(lambda x: x[1],
                         next_configs_by_random_search_sorted[:num_configurations_by_local_search - 1])))

        next_configs_by_acq_value = next_configs_by_random_search_sorted + \
            next_configs_by_local_search
        next_configs_by_acq_value.sort(reverse=True, key=lambda x: x[0])
        self.logger.debug(
            "First 10 acq func (origin) values of selected configurations: %s" %
            (str([[_[0], _[1].origin] for _ in next_configs_by_acq_value[:10]])))
        next_configs_by_acq_value = [_[1] for _ in next_configs_by_acq_value]

        # Remove dummy acquisition function value
        next_configs_by_random_search = [x[1] for x in
                                         self._get_next_by_random_search(
                                             num_points=num_configurations_by_local_search + num_configurations_by_random_search_sorted)]

        challengers = list(itertools.chain(*zip(next_configs_by_acq_value,
                                                next_configs_by_random_search)))
        return challengers

    def _get_next_by_random_search(self, num_points=1000, _sorted=False):
        """Get candidate solutions via local search.

        Parameters
        ----------
        num_points : int, optional (default=10)
            Number of local searches and returned values.

        _sorted : bool, optional (default=True)
            Whether to sort the candidate solutions by acquisition function
            value.

        Returns
        -------
        list : (acquisition value, Candidate solutions)
        """

        rand_configs = self.config_space.sample_configuration(size=num_points)
        if _sorted:
            imputed_rand_configs = map(ConfigSpace.util.impute_inactive_values,
                                       rand_configs)
            imputed_rand_configs = [x.get_array()
                                    for x in imputed_rand_configs]
            imputed_rand_configs = np.array(imputed_rand_configs,
                                            dtype=np.float64)
            acq_values = self.acquisition_func(imputed_rand_configs)
            # From here
            # http://stackoverflow.com/questions/20197990/how-to-make-argsort-result-to-be-random-between-equal-values
            random = self.rng.rand(len(acq_values))
            # Last column is primary sort key!
            indices = np.lexsort((random.flatten(), acq_values.flatten()))

            for i in range(len(rand_configs)):
                rand_configs[i].origin = 'Random Search (sorted)'

            # Cannot use zip here because the indices array cannot index the
            # rand_configs list, because the second is a pure python list
            return [(acq_values[ind][0], rand_configs[ind])
                    for ind in indices[::-1]]
        else:
            for i in range(len(rand_configs)):
                rand_configs[i].origin = 'Random Search'
            return [(0, rand_configs[i]) for i in range(len(rand_configs))]

    def _get_next_by_local_search(self, init_points=typing.List[Configuration]):
        """Get candidate solutions via local search.

        In case acquisition function values tie, these will be broken randomly.

        Parameters
        ----------
        init_points : typing.List[Configuration]
            initial starting configurations for local search

        Returns
        -------
        list : (acquisition value, Candidate solutions),
               ordered by their acquisition function value
        """
        configs_acq = []
        
        # Start N local search from different random start points
        for start_point in init_points:
            configuration, acq_val = self.acq_optimizer.maximize(start_point)

            configuration.origin = 'Local Search'
            configs_acq.append((acq_val[0], configuration))

        # shuffle for random tie-break
        random.shuffle(configs_acq, self.rng.rand)

        # sort according to acq value
        # and return n best configurations
        configs_acq.sort(reverse=True, key=lambda x: x[0])

        return configs_acq<|MERGE_RESOLUTION|>--- conflicted
+++ resolved
@@ -165,37 +165,18 @@
 
         return self.incumbent
 
-<<<<<<< HEAD
     def choose_next(self, num_interleaved_random=1010,
                     num_configurations_by_random_search_sorted=1000,
                     num_configurations_by_local_search=10):
-=======
-    def choose_next(self, X, Y,
-                    num_configurations_by_random_search_sorted: int=1000,
-                    num_configurations_by_local_search: int=None):
->>>>>>> 01326882
         """Choose next candidate solution with Bayesian optimization.
 
         Parameters
         ----------
-<<<<<<< HEAD
         num_configurations_by_local_search : int, default=10
             Number of local searches.
 
         num_configurations_by_random_search : int, default=1000
             Number of configurations generated with random search.
-=======
-        X : (N, D) numpy array
-            Each row contains a configuration and one set of
-            instance features.
-        Y : (N, O) numpy array
-            The function values for each configuration instance pair.
-        num_configurations_by_random_search_sorted: int
-             number of configurations optimized by random search
-        num_configurations_by_local_search: int
-            number of configurations optimized with local search
-            if None, we use min(10, 1 + 0.5 x the number of configurations on exp average in intensify calls) 
->>>>>>> 01326882
 
         Returns
         -------
