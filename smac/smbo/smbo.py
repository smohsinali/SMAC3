--- conflicted
+++ resolved
@@ -74,152 +74,8 @@
             Object that implements the AbstractAcquisitionFunction (i.e., infill criterion for acq_optimizer)
         rng: np.random.RandomState
             Random number generator
-        '''
-<<<<<<< HEAD
-
-        self.runhistory = RunHistory()
-
-        self.logger = logging.getLogger("smbo")
-
-        if rng is None:
-            self.rng = np.random.RandomState(seed=np.random.randint(10000))
-        elif isinstance(rng, int):
-            self.rng = np.random.RandomState(seed=rng)
-        elif isinstance(rng, np.random.RandomState):
-            self.rng = rng
-        else:
-            raise TypeError('Unknown type %s for argument rng. Only accepts '
-                            'None, int or np.random.RandomState' % str(type(rng)))
-
-        self.scenario = scenario
-        self.config_space = scenario.cs
-
-        self.types = get_types(self.config_space, scenario.feature_array)
-        if model is None:
-            self.model = RandomForestWithInstances(self.types,
-                                                   len(scenario.train_insts),
-                                                   scenario.feature_array,
-                                                   seed=self.rng.randint(
-                                                       1234567980))
-        else:
-            self.model = model
-
-        if acquisition_function is None:
-            self.acquisition_func = EI(self.model)
-        else:
-            self.acquisition_func = acquisition_function
-
-        self.local_search = LocalSearch(self.acquisition_func,
-                                        self.config_space)
-        self.incumbent = None
-
-        if tae_runner is None:
-            self.executor = ExecuteTARunOld(ta=scenario.ta,
-                                            run_obj=scenario.run_obj,
-                                            par_factor=scenario.par_factor)
-        else:
-            self.executor = tae_runner
-
-        self.inten = Intensifier(executor=self.executor,
-                                 instances=self.scenario.train_insts,
-                                 cutoff=self.scenario.cutoff,
-                                 deterministic=self.scenario.deterministic,
-                                 run_obj_time=self.scenario.run_obj == "runtime",
-                                 instance_specifics=self.scenario.instance_specific)
-
-        num_params = len(self.config_space.get_hyperparameters())
-
-        self.objective = average_cost
-        if self.scenario.run_obj == "runtime":
-
-            if runhistory2epm is None:
-                # if we log the performance data,
-                # the RFRImputator will already get
-                # log transform data from the runhistory
-                cutoff = np.log10(self.scenario.cutoff)
-                threshold = np.log10(self.scenario.cutoff *
-                                     self.scenario.par_factor)
-
-                imputor = RFRImputator(cs=self.config_space,
-                                       rs=self.rng,
-                                       cutoff=cutoff,
-                                       threshold=threshold,
-                                       model=self.model,
-                                       change_threshold=0.01,
-                                       max_iter=10)
-                self.rh2EPM = RunHistory2EPM4LogCost(
-                    scenario=self.scenario, num_params=num_params,
-                    success_states=[StatusType.SUCCESS, ],
-                    impute_censored_data=True,
-                    impute_state=[StatusType.TIMEOUT, ],
-                    imputor=imputor)
-            else:
-                self.rh2EPM = runhistory2epm
-
-        elif self.scenario.run_obj == 'quality':
-            if runhistory2epm is None:
-                self.rh2EPM = RunHistory2EPM4Cost\
-                    (scenario=self.scenario, num_params=num_params,
-                     success_states=[StatusType.SUCCESS, ],
-                     impute_censored_data=False, impute_state=None)
-            else:
-                self.rh2EPM = runhistory2epm
-
-        else:
-            raise ValueError('Unknown run objective: %s. Should be either '
-                             'quality or runtime.' % self.scenario.run_obj)
-
-        self.trajLogger = TrajLogger()
-
-    def run_initial_design(self):
-        '''
-            runs algorithm runs for a initial design;
-            default implementation: running the default configuration on
-                                    a random instance-seed pair
-            Side effect: adds runs to self.runhistory
-
-            Returns
-            -------
-            incumbent: Configuration()
-                initial incumbent configuration
-        '''
-
-        default_conf = self.config_space.get_default_configuration()
-        self.incumbent = default_conf
-        rand_inst_id = self.rng.randint(0, len(self.scenario.train_insts))
-        # ignore instance specific values
-        rand_inst = self.scenario.train_insts[rand_inst_id]
-
-        if self.scenario.deterministic:
-            initial_seed = 0
-        else:
-            initial_seed = random.randint(0, MAXINT)
-
-        status, cost, runtime, additional_info = self.executor.run(
-            default_conf, instance=rand_inst, cutoff=self.scenario.cutoff,
-            seed=initial_seed,
-            instance_specific=self.scenario.instance_specific.get(rand_inst, "0"))
-
-        if status in [StatusType.CRASHED or StatusType.ABORT]:
-            self.logger.info("First run crashed -- Abort")
-            sys.exit(42)
-
-        self.runhistory.add(config=default_conf, cost=cost, time=runtime,
-                            status=status,
-                            instance_id=rand_inst,
-                            seed=initial_seed,
-                            additional_info=additional_info)
-        defaul_inst_seeds = set(
-            self.runhistory.get_runs_for_config(default_conf))
-        default_perf = self.objective(default_conf, self.runhistory,
-                                      defaul_inst_seeds)
-        self.runhistory.update_cost(default_conf, default_perf)
-
-        Stats.inc_changed += 1  # first incumbent
-        return default_conf
-
-    def run(self, max_iters=10):
-=======
+        ''' 
+        
         self.logger = logging.getLogger("SMBO")
         self.incumbent = None
         
@@ -236,9 +92,16 @@
         self.acq_optimizer = acq_optimizer
         self.acquisition_func = acquisition_func
         self.rng = rng
+        
+            #===================================================================
+            # self.model = RandomForestWithInstances(self.types,
+            #                                        len(scenario.train_insts),
+            #                                        scenario.feature_array,
+            #                                        seed=self.rng.randint(
+            #                                            1234567980))
+            #===================================================================
 
     def run(self):
->>>>>>> 8225b3fc
         '''
         Runs the Bayesian optimization loop 
 
@@ -267,6 +130,8 @@
             self.model.train(configs, f_map, Y)
 
             challengers = self.choose_next()
+
+            break
 
             time_spend = time.time() - start_time
             logging.debug(
